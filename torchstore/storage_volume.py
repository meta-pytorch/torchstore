# Copyright (c) Meta Platforms, Inc. and affiliates.
# All rights reserved.
#
# This source code is licensed under the BSD-style license found in the
# LICENSE file in the root directory of this source tree.

from itertools import product
from logging import getLogger
from typing import Any, Dict, Optional, Tuple, Union

import torch
from monarch.actor import Actor, endpoint

from torchstore.transport.buffers import (
    create_default_transport_buffer,
    TransportBuffer,
)
from torchstore.transport.pipe import Request, TensorSlice
from torchstore.utils import assemble_tensor, get_slice_intersection, spawn_actors

logger = getLogger(__name__)


FULL_TENSOR = "full_tensor"


class StorageVolume(Actor):
    """The remote logic for storage. Recieves remote put/get requests and handles them via the storage abstraction"""

    actor_name: str = "StorageVolumes"

    def __init__(
        self,
        id_func,
    ) -> None:
        self.store: StorageImpl = InMemoryStore()
        self.volume_id: str = id_func()

    @classmethod
    async def spawn(
        cls,
        num_volumes: int,
        mesh,
        *init_args: Any,
        **init_kwargs: Any,
    ) -> "StorageVolume":
        actors = await spawn_actors(
            num_volumes, cls, cls.actor_name, mesh, *init_args, **init_kwargs
        )

        return actors

    @endpoint
    async def get_id(self) -> str:
        return self.volume_id

    @endpoint
    async def put(
        self, key: str, transport_buffer: TransportBuffer, request: Request
    ) -> None:
        await self.store.put(key, transport_buffer, request)

    @endpoint
    async def get(self, key: str, request: Request) -> TransportBuffer:
        return await self.store.get(key, request)

    @endpoint
    async def get_meta(
        self,
        key: str,
        request: Optional[Request] = None,
    ) -> Union[Tuple[torch.Size, torch.dtype], str]:
        return await self.store.get_meta(key, request)

    @endpoint
    async def delete(self, key: str) -> None:
        await self.store.delete(key)

    @endpoint
    async def reset(self) -> None:
        self.store.reset()


class StorageImpl:
    """Abstract base class for storage implementations."""

    async def put(
        self, key: str, transport_buffer: TransportBuffer, request: Request
    ) -> Optional[TransportBuffer]:
        """Store data in the storage backend."""
        raise NotImplementedError()

    async def get(self, key: str, request: Request) -> TransportBuffer:
        """Retrieve data from the storage backend."""
        raise NotImplementedError()

    async def get_meta(
        self, key: str, request: Optional[Request] = None
    ) -> Union[Tuple[torch.Size, torch.dtype], str]:
        """Get metadata about stored data."""
        raise NotImplementedError()

    async def delete(self, key: str) -> None:
        """Delete data from the storage backend."""
        raise NotImplementedError()


class InMemoryStore(StorageImpl):
    """Local in memory storage."""

    def __init__(self) -> None:
        self.kv: Dict[str, Any] = {}

    def _build_full_tensor(self, key: str) -> None:
        logger.debug(f"Building full tensor for {key}")
        # we can also consider in the future not requiring the full tensor to be
        # assembled, and instead only that the requested offsets are available
        # this is a performance optimization, but could be tricky to implement.
        assert self._has_full_tensor(key)

        # Early return if full tensor is already built
        if FULL_TENSOR in self.kv[key]:
            return

        # TODO: Utility fucntions may make more sense in a
        # a "PendingTensor" class and have these functions
        # defined there instead. should also totally simplify the logic here
        local_tensors = []
        global_offsets = []
        global_shape = None
        device_mesh_shape = None
        for shard in self.kv[key].values():

            local_tensors.append(shard["tensor"])
            tensor_shard = shard["slice"]

            global_offsets.append(tensor_shard.offsets)
            if global_shape is None:
                global_shape = tensor_shard.global_shape
            else:
                assert global_shape == tensor_shard.global_shape

            if device_mesh_shape is None:
                device_mesh_shape = tensor_shard.mesh_shape
            else:
                assert device_mesh_shape == tensor_shard.mesh_shape

        assert local_tensors and global_offsets and global_shape

        # TODO: doing it this way has peek 2x tensor size in memory :(
        full_tensor = assemble_tensor(
            local_tensors,
            global_shape,
            global_offsets,
        )

        self.kv[key] = {FULL_TENSOR: full_tensor}
        logger.debug(f"Finished full tensor for {key}")

    def _has_full_tensor(self, key: str) -> bool:
        if key not in self.kv:
            return False

        if FULL_TENSOR in self.kv[key]:
            return True

        # TODO: there's probably a smarter way to do this,
        # but for now we check that every "coordinate" in device mesh
        # has checked in a tensor shard, which _should_ imply all
        # pieces are received.
        mesh_shape = next(iter(self.kv[key].values()))["slice"].mesh_shape
        # iterate through all possible coordinates
        for coord in product(*(range(s) for s in mesh_shape)):
            if coord not in self.kv[key]:
                return False

        return True

    def _handle_dtensor(
        self, key: str, tensor_slice: TensorSlice, tensor: torch.Tensor
    ) -> None:
        if key not in self.kv:
            self.kv[key] = {}

        self.kv[key][tensor_slice.coordinates] = {
            "slice": tensor_slice,
            "tensor": tensor,
        }

    async def put(
        self, key: str, transport_buffer: TransportBuffer, request: Request
    ) -> None:

        if request.is_object:
            self.kv[key] = {"obj": request.objects}
            return

        # since we pass tensor=None to the transport buffer,
        # we allocate on the fly
        tensor = await transport_buffer.read_into(tensor=None)
        if request.tensor_slice is not None:
            self._handle_dtensor(key, request.tensor_slice, tensor)
            return

        self.kv[key] = tensor

<<<<<<< HEAD
    async def get(self, key: str, request: Request) -> TransportBuffer:

=======
    async def get(
        self, key: str, transport_buffer: TransportBuffer, request: Request
    ) -> TransportBuffer:
>>>>>>> 12cd65b8
        if key not in self.kv:
            raise KeyError(f"Key '{key}' not found. {list(self.kv.keys())=}")

        transport_buffer = create_default_transport_buffer()

        # TODO: clean up
        val = self.kv[key]
        if isinstance(val, dict) and "obj" in val:
            transport_buffer.is_object = True
            transport_buffer.objects = val["obj"]
            return transport_buffer

        if request.tensor_slice is None:
            transport_buffer.from_contiguous_tensor(self.kv[key])
            return transport_buffer

        for shard in self.kv[key].values():
<<<<<<< HEAD
            if shard["slice"] == request.tensor_slice:
                transport_buffer.from_contiguous_tensor(shard["tensor"])
=======
            stored_slice = shard["slice"]
            stored_tensor = shard["tensor"]

            intersection_slice = get_slice_intersection(
                stored_slice, request.tensor_slice
            )

            # We don't want to visit the shard where requested tensor slice is not completely contained
            # in the stored tensor slice.
            if (
                intersection_slice is None
                or intersection_slice.local_shape != request.tensor_slice.local_shape
                or intersection_slice.offsets != request.tensor_slice.offsets
            ):
                continue

            # Extract the intersection from the stored tensor
            indices = []
            for dim in range(len(stored_slice.global_shape)):
                start = intersection_slice.offsets[dim] - stored_slice.offsets[dim]
                indices.append(
                    slice(
                        start,
                        start + intersection_slice.local_shape[dim],
                    )
                )
            extracted_tensor = stored_tensor[tuple(indices)]

            if extracted_tensor is not None:

                await transport_buffer.write_from(extracted_tensor)
>>>>>>> 12cd65b8
                return transport_buffer

        raise RuntimeError(
            f"Tensor slice {request.tensor_slice} not found in any stored shards for {key}"
        )

    async def get_meta(
        self,
        key: str,
        request: Optional[Request] = None,
    ) -> Union[Tuple[torch.Size, torch.dtype], str]:
        if key not in self.kv:
            raise KeyError(f"Key '{key}' not found. {list(self.kv.keys())=}")

        stored_object = self.kv[key]
        if isinstance(stored_object, torch.Tensor):
            return stored_object.shape, stored_object.dtype

        assert isinstance(stored_object, dict)
        if "obj" in stored_object:
            return "obj"

        if "tensor" in stored_object:
            return stored_object["tensor"].shape, stored_object["tensor"].dtype

        if request is not None and request.tensor_slice is not None:
            # TODO: makes this an object
            for shard in stored_object.values():
                shard_slice = shard["slice"]
                if (
                    shard_slice.local_shape == request.tensor_slice.local_shape
                    and shard_slice.offsets == request.tensor_slice.offsets
                ):
                    return shard["tensor"].shape, shard["tensor"].dtype

            raise KeyError(
                f"Could not find shard slice with {request.tensor_slice=}  Slices:{stored_object}"
            )

        raise RuntimeError(f"Unknown type for {key} type={type(val)} {val=}")

    async def delete(self, key: str) -> None:
        if key not in self.kv:
            raise KeyError(f"Key '{key}' not found. {list(self.kv.keys())=}")
        del self.kv[key]

    def reset(self) -> None:
        self.kv = {}<|MERGE_RESOLUTION|>--- conflicted
+++ resolved
@@ -204,14 +204,7 @@
 
         self.kv[key] = tensor
 
-<<<<<<< HEAD
     async def get(self, key: str, request: Request) -> TransportBuffer:
-
-=======
-    async def get(
-        self, key: str, transport_buffer: TransportBuffer, request: Request
-    ) -> TransportBuffer:
->>>>>>> 12cd65b8
         if key not in self.kv:
             raise KeyError(f"Key '{key}' not found. {list(self.kv.keys())=}")
 
@@ -229,10 +222,6 @@
             return transport_buffer
 
         for shard in self.kv[key].values():
-<<<<<<< HEAD
-            if shard["slice"] == request.tensor_slice:
-                transport_buffer.from_contiguous_tensor(shard["tensor"])
-=======
             stored_slice = shard["slice"]
             stored_tensor = shard["tensor"]
 
@@ -262,9 +251,7 @@
             extracted_tensor = stored_tensor[tuple(indices)]
 
             if extracted_tensor is not None:
-
-                await transport_buffer.write_from(extracted_tensor)
->>>>>>> 12cd65b8
+                transport_buffer.from_contiguous_tensor(extracted_tensor)
                 return transport_buffer
 
         raise RuntimeError(
