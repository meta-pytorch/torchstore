import asyncio
from logging import getLogger
from typing import Optional

import torch
from torch.distributed.checkpoint._nested_dict import (
    flatten_state_dict,
    unflatten_state_dict,
)

DELIM = "/"
MAPPING = "MAPPING"

logger = getLogger(__name__)


async def push_state_dict(store, state_dict, key):
    """
    We have an option here. Either we can "flatten state dict", by turning state dict names into a single key,
    or I can actually just maintain the dictionary representation of the state dict, and we can allow some recursive behavior in the store.

    Overall, this might not even be something we want to solve for in the TorchStore, but I'm adding this utility so we can test sharding models.

    """
    flattened_state_dict, mapping = flatten_state_dict(state_dict)
    for flattened_key, value in flattened_state_dict.items():
<<<<<<< HEAD
        await store.put(f"{key}{DELIM}{flattened_key}", value)
        # puts.append(store.put(f"{key}{DELIM}{flattened_key}", value))
    asyncio.gather(*puts)
=======
        logger.info(f"Putting {flattened_key}")
        await store.put(f"{key}{DELIM}{flattened_key}", value)
>>>>>>> 847df1b4

    await store.put(f"{key}{DELIM}{MAPPING}", mapping)


async def get_state_dict(
    store, key, user_state_dict: Optional[dict] = None, strict=True
):
    """Unflatten the state dict from the store"""

    try:
        # Since the mapping is the last thing we write out, it also gaurantees the state dict is not pending
        fetched_mapping = await store.get(f"{key}{DELIM}{MAPPING}")
    except Exception as e:
        raise RuntimeError(
            f"Mapping is missing from the store. This most likely means there is no matching 'push' call for this key: {key=}"
        ) from e

    user_flattened_state_dict, user_mapping = (
        flatten_state_dict(user_state_dict)
        if user_state_dict is not None
        else ({}, None)
    )
    if strict and user_mapping is not None:
        pass
        # assert user_mapping == fetched_mapping

    fetched_state_dict = {}
    for flattened_key in fetched_mapping.keys():
        inplace_tensor = user_flattened_state_dict.get(flattened_key, None)
        fetched_state_dict[flattened_key] = await store.get(
            f"{key}{DELIM}{flattened_key}",
            inplace_tensor if isinstance(inplace_tensor, torch.Tensor) else None,
        )

    # # Prepare all the coroutines first
    # coros = []
    # keys = []
    # for flattened_key in fetched_mapping.keys():
    #     inplace_tensor = user_flattened_state_dict.get(flattened_key, None)
    #     keys.append(flattened_key)
    #     coros.append(
    #         store.get(
    #             f"{key}{DELIM}{flattened_key}",
    #             inplace_tensor if isinstance(inplace_tensor, torch.Tensor) else None,
    #         )
    #     )
    # # Run all requests concurrently
    # results = await asyncio.gather(*coros)
    # # Build the result dictionary
    # fetched_state_dict = dict(zip(keys, results))

    return unflatten_state_dict(fetched_state_dict, fetched_mapping)<|MERGE_RESOLUTION|>--- conflicted
+++ resolved
@@ -24,14 +24,8 @@
     """
     flattened_state_dict, mapping = flatten_state_dict(state_dict)
     for flattened_key, value in flattened_state_dict.items():
-<<<<<<< HEAD
-        await store.put(f"{key}{DELIM}{flattened_key}", value)
-        # puts.append(store.put(f"{key}{DELIM}{flattened_key}", value))
-    asyncio.gather(*puts)
-=======
         logger.info(f"Putting {flattened_key}")
         await store.put(f"{key}{DELIM}{flattened_key}", value)
->>>>>>> 847df1b4
 
     await store.put(f"{key}{DELIM}{MAPPING}", mapping)
 
