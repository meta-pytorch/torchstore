--- conflicted
+++ resolved
@@ -1,19 +1,7 @@
-<<<<<<< HEAD
 import copy
 from logging import getLogger
 from dataclasses import dataclass
 from typing import Optional, Tuple, Any
-=======
-# Copyright (c) Meta Platforms, Inc. and affiliates.
-# All rights reserved.
-#
-# This source code is licensed under the BSD-style license found in the
-# LICENSE file in the root directory of this source tree.
-
-from dataclasses import dataclass
-from logging import getLogger
-from typing import Any, Optional, Tuple
->>>>>>> 0a0f2eb5
 
 import torch
 from torch.distributed.tensor import DTensor
@@ -40,7 +28,6 @@
     def __post_init__(self):
         self.coordinates = tuple(self.coordinates)
 
-<<<<<<< HEAD
     def __hash__(self):
         # Hash all fields as a tuple, converting local_shape to tuple if it's a torch.Size
         return hash((
@@ -50,8 +37,6 @@
             tuple(self.local_shape) if hasattr(self.local_shape, "__iter__") else self.local_shape,
             self.mesh_shape
         ))
-=======
->>>>>>> 0a0f2eb5
 
 @dataclass
 class Request:
@@ -102,16 +87,10 @@
         return cls(objects=objects, is_object=True)
 
     @classmethod
-<<<<<<< HEAD
     def from_tensor_slice(cls, tensor_slice: TensorSlice) -> "Request":
         return cls(
             tensor_slice=copy.deepcopy(tensor_slice)
         )
-=======
-    def from_tensor_offsets(cls, offsets, coordinates, global_shape, mesh_shape):
-        raise NotImplementedError()
-
->>>>>>> 0a0f2eb5
 
 class Pipe:
     """
@@ -128,28 +107,18 @@
         else:
             buffer_cls = MonarchTransportBuffer
         return buffer_cls()
-<<<<<<< HEAD
     
     async def put_to_storage_volume(self, key, request: Request):
         transport_buffer = self.create_transport_buffer()
         tensor = request.tensor_val
         
         transport_buffer.allocate(tensor) 
-=======
-
-    async def put_to_storage_volume(self, key, message: Message):
-        transport_buffer = self.create_transport_buffer()
-        tensor = message.tensor_val
-
-        transport_buffer.allocate(tensor)
->>>>>>> 0a0f2eb5
         await transport_buffer.write_from(tensor)
 
         # transporting tensors is handled by the buffer, so we don't want to send it
         # via monarch RPC since that would generate considerable overhead
         request_without_tensor = Request(
             tensor_val=None,
-<<<<<<< HEAD
             tensor_slice=request.tensor_slice,
             objects=request.objects,
             is_object=request.is_object
@@ -158,18 +127,6 @@
         await self.storage_volume.put.call_one(key, transport_buffer, request_without_tensor)
     
     async def get_from_storage_volume(self, key, request: Request):
-=======
-            tensor_slice=message.tensor_slice,
-            objects=message.objects,
-            is_object=message.is_object,
-        )
-
-        await self.storage_volume.put.call_one(
-            key, transport_buffer, message_without_tensor
-        )
-
-    async def get_from_storage_volume(self, key, message: Message):
->>>>>>> 0a0f2eb5
 
         transport_buffer = self.create_transport_buffer()
 
@@ -183,7 +140,6 @@
         else:
             transport_buffer.allocate(request.tensor_val)
 
-<<<<<<< HEAD
         # TODO: consider placing the buffer inside the request or vice versa
         request_without_tensor = Request(
             tensor_val=None,
@@ -195,15 +151,6 @@
                 key,
                 transport_buffer,
                 request_without_tensor
-=======
-        # TODO: consider placing the buffer inside the message or vice versa
-        message_without_tensor = Message(
-            tensor_val=None, tensor_slice=message.tensor_slice, objects=message.objects
-        )
-        transport_buffer.update(
-            await self.storage_volume.get.call_one(
-                key, transport_buffer, message_without_tensor
->>>>>>> 0a0f2eb5
             )
         )
 
