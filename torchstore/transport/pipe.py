# Copyright (c) Meta Platforms, Inc. and affiliates.
# All rights reserved.
#
# This source code is licensed under the BSD-style license found in the
# LICENSE file in the root directory of this source tree.

import copy
from dataclasses import dataclass
from logging import getLogger
from typing import Any, Optional, Tuple

import torch
from torch.distributed.tensor import DTensor
from torch.distributed.tensor._utils import _compute_local_shape_and_global_offset

from torchstore.transport.buffers import (
    MonarchTransportBuffer,
    rdma_available,
    RDMATransportBuffer,
    TransportBuffer,
)

logger = getLogger(__name__)


@dataclass
class TensorSlice:
    offsets: Tuple
    coordinates: Tuple
    global_shape: Tuple
    local_shape: Tuple  # TODO: fix type hints
    mesh_shape: Tuple

    def __post_init__(self):
        if self.coordinates is not None:
            self.coordinates = tuple(self.coordinates)

    def __hash__(self):
        # Hash all fields as a tuple, converting local_shape to tuple if it's a torch.Size
        return hash(
            (
                self.offsets,
                self.coordinates,
                self.global_shape,
                (
                    tuple(self.local_shape)
                    if hasattr(self.local_shape, "__iter__")
                    else self.local_shape
                ),
                self.mesh_shape,
            )
        )


@dataclass
class Request:
    """Request object encapsulating data to be stored or retrieved from TorchStore.

    Attributes:
        tensor_val (Optional[torch.Tensor]): The actual tensor data to store/retrieve.
            For DTensors, this contains the local tensor shard.
        tensor_slice (Optional[TensorSlice]): Metadata about distributed tensor sharding,
            including offsets, coordinates, and shape information.
        objects (Optional[Any]): Arbitrary Python objects that must be pickleable.
        is_object (bool): Flag indicating whether this request contains a non-tensor object.
    """

    tensor_val: Optional[torch.Tensor] = None
    tensor_slice: Optional[TensorSlice] = None
    objects: Optional[Any] = None  # Any, but must be pickleable.
    is_object: bool = False

    @classmethod
    def from_any(cls, value: torch.Tensor | DTensor | None) -> "Request":
        if isinstance(value, DTensor):
            request = cls.from_dtensor(value)
        elif isinstance(value, torch.Tensor):
            request = cls.from_tensor(value)
        else:
            # TODO: consolidate this path for the None case
            request = cls.from_objects(value)

        return request

    @classmethod
    def from_dtensor(cls, dtensor: DTensor) -> "Request":
        coordinates = dtensor.device_mesh.get_coordinate()
        _, offsets = _compute_local_shape_and_global_offset(
            dtensor.shape,
            mesh_shape=dtensor.device_mesh.shape,
            my_coordinate=coordinates,
            placements=dtensor.placements,
        )

        tensor_slice = TensorSlice(
            offsets,
            coordinates,
            dtensor.shape,
            dtensor._local_tensor.shape,
            dtensor.device_mesh.shape,
        )
        return cls(
            tensor_val=dtensor._local_tensor,
            tensor_slice=tensor_slice,
        )

    @classmethod
    def from_tensor(cls, tensor: torch.Tensor) -> "Request":
        return cls(tensor_val=tensor)

    @classmethod
    def from_objects(cls, objects) -> "Request":
        return cls(objects=objects, is_object=True)

    @classmethod
    def from_tensor_slice(cls, tensor_slice: TensorSlice) -> "Request":
        return cls(tensor_slice=copy.deepcopy(tensor_slice))

    def meta_only(self) -> "Request":
        """Returns a copy of this request with tensor_val set to None."""
        return Request(
            tensor_val=None,
            tensor_slice=self.tensor_slice,
            objects=self.objects,
            is_object=self.is_object,
        )


class Pipe:
    """
    Transport wrapper for communicating from local clients to storage volumes.
    """

    def __init__(self, storage_volume) -> None:
        self.storage_volume = storage_volume

    def create_transport_buffer(self) -> TransportBuffer:
        # TODO: eventually this should be dependent on the connections available to a storage_volume
        if rdma_available():
            buffer_cls = RDMATransportBuffer
        else:
            buffer_cls = MonarchTransportBuffer
        return buffer_cls()

    async def put_to_storage_volume(self, key, request: Request):
        transport_buffer = self.create_transport_buffer()
        tensor = request.tensor_val
        if tensor is not None:
            # TODO: investigate why RDMA fails on CUDA tensors
            tensor = tensor.cpu()
            if not tensor.is_contiguous():
                tensor = tensor.contiguous()
            transport_buffer.from_contiguous_tensor(tensor)

        # transporting tensors is handled by the buffer, so we don't want to send it
        # via monarch RPC since that would generate considerable overhead
        try:
            await self.storage_volume.put.call_one(
                key, transport_buffer, request.meta_only()
            )
        finally:
            # Clean up the transport buffer after the put operation completes
            # This is critical for RDMA buffers to deregister memory regions
            await transport_buffer.drop()

<<<<<<< HEAD
        await transport_buffer.drop()

    async def get_from_storage_volume(self, key, request: Request):
        transport_buffer = await self.storage_volume.get.call_one(
            key, request.meta_only()
        )
=======
    async def get_from_storage_volume(self, key, request: Request):

        transport_buffer = self.create_transport_buffer()

        try:
            # Certain buffers (RDMA) need to know the size of the tensor
            # so we can allocate the right amount of memory locally.
            # This can be avoided if the request contains a tensor slice.
            # Could likely be optimized away in the future.
            if transport_buffer.requires_meta and request.tensor_val is None:
                meta = await self.storage_volume.get_meta.call_one(
                    key, request.meta_only()
                )
                transport_buffer.allocate(meta)
            else:
                transport_buffer.allocate(request.tensor_val)

            # TODO: consider placing the buffer inside the request or vice versa
            transport_buffer.update(
                await self.storage_volume.get.call_one(
                    key, transport_buffer, request.meta_only()
                )
            )
>>>>>>> 12cd65b8

            if transport_buffer.is_object:
                return transport_buffer.objects

<<<<<<< HEAD
        ret = await transport_buffer.read_into(request.tensor_val)
        await transport_buffer.drop()
        return ret
=======
            return await transport_buffer.read_into(request.tensor_val)
        finally:
            # Clean up the transport buffer after the get operation completes
            # This is critical for RDMA buffers to deregister memory regions
            await transport_buffer.drop()
>>>>>>> 12cd65b8
<|MERGE_RESOLUTION|>--- conflicted
+++ resolved
@@ -163,50 +163,17 @@
             # This is critical for RDMA buffers to deregister memory regions
             await transport_buffer.drop()
 
-<<<<<<< HEAD
-        await transport_buffer.drop()
-
     async def get_from_storage_volume(self, key, request: Request):
         transport_buffer = await self.storage_volume.get.call_one(
             key, request.meta_only()
         )
-=======
-    async def get_from_storage_volume(self, key, request: Request):
-
-        transport_buffer = self.create_transport_buffer()
 
         try:
-            # Certain buffers (RDMA) need to know the size of the tensor
-            # so we can allocate the right amount of memory locally.
-            # This can be avoided if the request contains a tensor slice.
-            # Could likely be optimized away in the future.
-            if transport_buffer.requires_meta and request.tensor_val is None:
-                meta = await self.storage_volume.get_meta.call_one(
-                    key, request.meta_only()
-                )
-                transport_buffer.allocate(meta)
-            else:
-                transport_buffer.allocate(request.tensor_val)
-
-            # TODO: consider placing the buffer inside the request or vice versa
-            transport_buffer.update(
-                await self.storage_volume.get.call_one(
-                    key, transport_buffer, request.meta_only()
-                )
-            )
->>>>>>> 12cd65b8
-
             if transport_buffer.is_object:
                 return transport_buffer.objects
 
-<<<<<<< HEAD
-        ret = await transport_buffer.read_into(request.tensor_val)
-        await transport_buffer.drop()
-        return ret
-=======
             return await transport_buffer.read_into(request.tensor_val)
         finally:
             # Clean up the transport buffer after the get operation completes
             # This is critical for RDMA buffers to deregister memory regions
-            await transport_buffer.drop()
->>>>>>> 12cd65b8
+            await transport_buffer.drop()