# Copyright (c) Meta Platforms, Inc. and affiliates.
# All rights reserved.
#
# This source code is licensed under the BSD-style license found in the
# LICENSE file in the root directory of this source tree.

import time
from logging import getLogger
from typing import Any, Union

import torch
from torch.distributed.tensor import DTensor

from torchstore.controller import ObjectType
from torchstore.transport import Pipe, Request, TensorSlice
from torchstore.controller import ObjectType
from torchstore.logging import LatencyTracker
from torchstore.transport import Pipe, Request
from torchstore.utils import assemble_global_tensor, get_local_tensor

logger = getLogger(__name__)


class LocalClient:
    """This class represents the local store, which exists on every process. Remote storage
    is handled by the client.
    """

    def __init__(
        self,
        controller,
        strategy,
    ):
        self._controller = controller
        self.strategy = strategy

    @torch.no_grad
    async def put(self, key: str, value: Union[torch.Tensor, Any]):
        latency_tracker = LatencyTracker(f"put:{key}")
        request = Request.from_any(value)
        # for now, we only write to one storage volume.
        # we probably don't need a remote call for this case since
        # it will never be dynamic. e.g. it's always based on the
        # TorchstoreStrategy defined during intiailization
        storage_volume, volume_id = self.strategy.select_storage_volume()

        pipe = Pipe(storage_volume)

        await pipe.put_to_storage_volume(key, request)
        latency_tracker.track_step("put_to_storage_volume")

        await self._controller.notify_put.call(key, request.meta_only(), volume_id)
        latency_tracker.track_step("notify_put")
        latency_tracker.track_e2e()


    @torch.no_grad
    async def get(
        self,
        key: str,
        inplace_tensor: torch.Tensor | DTensor | None = None,
        tensor_slice_spec: TensorSlice | None = None,
    ):
        latency_tracker = LatencyTracker(f"get:{key}")

        stored_object_type = await self._get_stored_object_type(key)

        self._verify_get_args(inplace_tensor, tensor_slice_spec, stored_object_type)

        if stored_object_type is ObjectType.OBJECT:
            return await self._get_object(key)

        if stored_object_type is ObjectType.TENSOR:
            full_tensor = await self._get_tensor(key)
        else:
            full_tensor = await self._get_distributed_whole_tensor(key)

        if isinstance(inplace_tensor, DTensor):
            request = Request.from_any(inplace_tensor)
            fetched_tensor = get_local_tensor(
                full_tensor,
                request.tensor_slice.local_shape,
                request.tensor_slice.offsets,
            )
        elif tensor_slice_spec is not None:
            # User asked for a specific slice of a tensor
            fetched_tensor = get_local_tensor(
                full_tensor,
                tensor_slice_spec.local_shape,
                tensor_slice_spec.offsets,
            )
        else:
            # User aasked for the whole tensor
            fetched_tensor = full_tensor

        # Pipe does not have support for inplace copies of fetched tensors yet,
        # so we just copy
        if inplace_tensor is not None:
            if hasattr(inplace_tensor, "_local_tensor"):
                # DTensor case - copy to the local tensor to avoid type mismatch
                inplace_tensor._local_tensor.copy_(fetched_tensor)
            else:
                # Regular tensor case
                inplace_tensor.copy_(fetched_tensor)
            return inplace_tensor

        latency_tracker.track_e2e()
        return fetched_tensor

    async def exists(self, key: str) -> bool:
        """Check if a key exists in the distributed store.

        This is an efficient operation that only checks metadata at the controller level
        without retrieving the actual data.

        Args:
            key (str): The key to check for existence.

        Returns:
            bool: True if the key exists, False otherwise.
        """
        logger.debug(f"Checking existence of {key}")
        try:
            # Use the controller to check if key exists
            # This is efficient as it only checks metadata
            await self._controller.locate_volumes.call_one(key)
            return True
        except Exception as e:
            # Controller raises KeyError if key doesn't exist, but it comes wrapped
            # in an ActorError from the Monarch framework
            if "KeyError" in str(e) or "Unable to locate" in str(e):
                return False
            # Re-raise if it's a different kind of error
            raise e

    def _verify_get_args(
        self,
        inplace_tensor: torch.Tensor | DTensor | None,
        tensor_slice_spec: TensorSlice | None,
        stored_object_type: ObjectType | None,
    ):
        """
        Verify that the provided arguments are valid for the get() method.
        """
        # Error if request a Tensor or DTensor but the stored_object_type is OBJECT
        if stored_object_type == ObjectType.OBJECT and (
            inplace_tensor is not None or tensor_slice_spec is not None
        ):
            raise ValueError(
                "inplace_tensor or tensor_slice_spec is specified but the value stored is an object"
            )

        # inplace_tensor can only be None, Tensor, or DTensor
        if inplace_tensor is not None and not isinstance(
            inplace_tensor, (torch.Tensor, DTensor)
        ):
            raise ValueError(
                f"Invalid type for inplace_tensor: {type(inplace_tensor)}. Must be None, torch.Tensor, or DTensor."
            )

        if isinstance(inplace_tensor, torch.Tensor):
            if (
                tensor_slice_spec
                and tensor_slice_spec.local_shape != inplace_tensor.shape
            ):
                raise ValueError(
                    f"Requested tensor slice shape {tensor_slice_spec.local_shape} does not match in-place tensor shape {inplace_tensor.shape}"
                )

        if isinstance(inplace_tensor, DTensor):
            if tensor_slice_spec:
                raise ValueError(
                    "Cannot specify a tensor slice when fetching a DTensor"
                )

    async def _get_stored_object_type(self, key: str) -> ObjectType | None:
        """Peek into storage info for the given key and return the stored object type."""
        volume_map = await self._controller.locate_volumes.call_one(key)
        for storage_info in volume_map.values():
            return storage_info.object_type
        raise ValueError(f"Unable to get stored object type for key `{key}`")

    async def _get_object(self, key: str):
        volume_map = await self._controller.locate_volumes.call_one(key)
        volume_id, _ = volume_map.popitem()
        storage_volume = self.strategy.get_storage_volume(volume_id)
        pipe = Pipe(storage_volume)
        request = Request.from_any(None)
        return await pipe.get_from_storage_volume(key, request)

    async def _get_tensor(self, key: str) -> torch.Tensor:
        """Fetches the tensor which is stored in one volume storage"""
        volume_map = await self._controller.locate_volumes.call_one(key)

        # if the storage is a Tensor instead of DTensor, just fetch and return it.
        for volume_id, _ in volume_map.items():
            storage_volume = self.strategy.get_storage_volume(volume_id)
            pipe = Pipe(storage_volume)
            # TODO: consolidate the logic here - None indicates it is an object request,
            # which is sematically inappropriate here.
            request = Request.from_any(None)
            return await pipe.get_from_storage_volume(key, request)

    async def _get_distributed_whole_tensor(self, key: str) -> torch.Tensor:
        """Fetches slices from all volume storages and stitch together to return the whole tensor"""

        volume_map = await self._controller.locate_volumes.call_one(key)
        # Handle the tensor case
        partial_results = []
        for volume_id, storage_info in volume_map.items():
            storage_volume = self.strategy.get_storage_volume(volume_id)
            pipe = Pipe(storage_volume)

            # fetch from all storage volumes, something like this
            # TODO: fix so we can request all tensor slices from a storage volume
            # at once, this is silly
            for tensor_slice in storage_info.tensor_slices:
                tensor_slice_request = Request.from_tensor_slice(tensor_slice)

                local_tensor = await pipe.get_from_storage_volume(
                    key, tensor_slice_request
                )
                partial_results.append((local_tensor, tensor_slice))

        assert partial_results, "No partial results found"

        # build the entire tensor.
        # TODO: again, we should have better control over
        # rebuilding only the portion I need, but this is a good start

        local_tensors = []
        global_offsets = []
        global_shape = None
        device_mesh_shape = None
        for local_tensor, tensor_slice in partial_results:
            local_tensors.append(local_tensor)

            global_offsets.append(tensor_slice.offsets)
            if global_shape is None:
                global_shape = tensor_slice.global_shape
            else:
                assert global_shape == tensor_slice.global_shape

            if device_mesh_shape is None:
                device_mesh_shape = tensor_slice.mesh_shape
            else:
                assert device_mesh_shape == tensor_slice.mesh_shape

        return assemble_global_tensor(
            local_tensors,
            global_shape,
            global_offsets,
<<<<<<< HEAD
        )
=======
        )

        fetched_tensor = get_local_tensor(
            full_tensor,
            request.tensor_slice.local_shape,
            request.tensor_slice.offsets,
        )

        latency_tracker.track_step("assemble_tensor")
        t = time.perf_counter()
        # Pipe does not have support for inplace copies of fetched tensors yet,
        # so we just copy
        if inplace_tensor is not None:
            assert request.tensor_val is not None
            request.tensor_val.copy_(fetched_tensor)
            latency_tracker.track_step("copy")
            latency_tracker.track_e2e()
            return inplace_tensor

        latency_tracker.track_e2e()
        return fetched_tensor

    async def keys(self, prefix: str | None = None) -> list[str]:
        """
        Get all keys that match the given prefix.

        This method retrieves all keys from the storage that start with the specified prefix.

        Args:
            prefix (str): The prefix to match against stored keys.

        Returns:
            List[str]: A list of keys that match the given prefix.
        """
        # Keys are synced across all storage volumes, so we just call one.
        return await self._controller.keys.call_one(prefix)

    async def exists(self, key: str) -> bool:
        """Check if a key exists in the distributed store.

        This is an efficient operation that only checks metadata at the controller level
        without retrieving the actual data.

        Args:
            key (str): The key to check for existence.

        Returns:
            bool: True if the key exists, False otherwise.
        """
        logger.debug(f"Checking existence of {key}")
        try:
            # Use the controller to check if key exists
            # This is efficient as it only checks metadata
            await self._controller.locate_volumes.call_one(key)
            return True
        except Exception as e:
            # Controller raises KeyError if key doesn't exist, but it comes wrapped
            # in an ActorError from the Monarch framework
            if "KeyError" in str(e) or "Unable to locate" in str(e):
                return False
            # Re-raise if it's a different kind of error
            raise e
>>>>>>> 30c75b76
<|MERGE_RESOLUTION|>--- conflicted
+++ resolved
@@ -106,6 +106,21 @@
 
         latency_tracker.track_e2e()
         return fetched_tensor
+
+    async def keys(self, prefix: str | None = None) -> list[str]:
+        """
+        Get all keys that match the given prefix.
+
+        This method retrieves all keys from the storage that start with the specified prefix.
+
+        Args:
+            prefix (str): The prefix to match against stored keys.
+
+        Returns:
+            List[str]: A list of keys that match the given prefix.
+        """
+        # Keys are synced across all storage volumes, so we just call one.
+        return await self._controller.keys.call_one(prefix)
 
     async def exists(self, key: str) -> bool:
         """Check if a key exists in the distributed store.
@@ -250,69 +265,4 @@
             local_tensors,
             global_shape,
             global_offsets,
-<<<<<<< HEAD
-        )
-=======
-        )
-
-        fetched_tensor = get_local_tensor(
-            full_tensor,
-            request.tensor_slice.local_shape,
-            request.tensor_slice.offsets,
-        )
-
-        latency_tracker.track_step("assemble_tensor")
-        t = time.perf_counter()
-        # Pipe does not have support for inplace copies of fetched tensors yet,
-        # so we just copy
-        if inplace_tensor is not None:
-            assert request.tensor_val is not None
-            request.tensor_val.copy_(fetched_tensor)
-            latency_tracker.track_step("copy")
-            latency_tracker.track_e2e()
-            return inplace_tensor
-
-        latency_tracker.track_e2e()
-        return fetched_tensor
-
-    async def keys(self, prefix: str | None = None) -> list[str]:
-        """
-        Get all keys that match the given prefix.
-
-        This method retrieves all keys from the storage that start with the specified prefix.
-
-        Args:
-            prefix (str): The prefix to match against stored keys.
-
-        Returns:
-            List[str]: A list of keys that match the given prefix.
-        """
-        # Keys are synced across all storage volumes, so we just call one.
-        return await self._controller.keys.call_one(prefix)
-
-    async def exists(self, key: str) -> bool:
-        """Check if a key exists in the distributed store.
-
-        This is an efficient operation that only checks metadata at the controller level
-        without retrieving the actual data.
-
-        Args:
-            key (str): The key to check for existence.
-
-        Returns:
-            bool: True if the key exists, False otherwise.
-        """
-        logger.debug(f"Checking existence of {key}")
-        try:
-            # Use the controller to check if key exists
-            # This is efficient as it only checks metadata
-            await self._controller.locate_volumes.call_one(key)
-            return True
-        except Exception as e:
-            # Controller raises KeyError if key doesn't exist, but it comes wrapped
-            # in an ActorError from the Monarch framework
-            if "KeyError" in str(e) or "Unable to locate" in str(e):
-                return False
-            # Re-raise if it's a different kind of error
-            raise e
->>>>>>> 30c75b76
+        )