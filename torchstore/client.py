# Copyright (c) Meta Platforms, Inc. and affiliates.
# All rights reserved.
#
# This source code is licensed under the BSD-style license found in the
# LICENSE file in the root directory of this source tree.

import time
from logging import getLogger
from typing import Any, Union

import torch
from torch.distributed.tensor import DTensor

from torchstore.controller import ObjectType
from torchstore.transport import Pipe, Request, TensorSlice
from torchstore.controller import ObjectType
from torchstore.logging import LatencyTracker
from torchstore.transport import Pipe, Request
from torchstore.utils import assemble_global_tensor, get_local_tensor

logger = getLogger(__name__)

# ANSI escape codes for colored output
BLUE = "\033[94m"
CYAN = "\033[96m"
BOLD = "\033[1m"
RESET = "\033[0m"


def print_blue(text):
    """Print text in blue color"""
    print(f"{BLUE}{BOLD}{text}{RESET}")


def print_cyan(text):
    """Print text in cyan color"""
    print(f"{CYAN}{BOLD}{text}{RESET}")


class LocalClient:
    """This class represents the local store, which exists on every process. Remote storage
    is handled by the client.
    """

    def __init__(
        self,
        controller,
        strategy,
    ):
        self._controller = controller
        self.strategy = strategy

    @torch.no_grad
    async def put(self, key: str, value: Union[torch.Tensor, Any]):
        latency_tracker = LatencyTracker(f"put:{key}")
        request = Request.from_any(value)
        # for now, we only write to one storage volume.
        # we probably don't need a remote call for this case since
        # it will never be dynamic. e.g. it's always based on the
        # TorchstoreStrategy defined during intiailization
        storage_volume, volume_id = self.strategy.select_storage_volume()

        pipe = Pipe(storage_volume)

        await pipe.put_to_storage_volume(key, request)
        latency_tracker.track_step("put_to_storage_volume")

        await self._controller.notify_put.call(key, request.meta_only(), volume_id)
        latency_tracker.track_step("notify_put")
        latency_tracker.track_e2e()


    @torch.no_grad
    async def get(
        self,
        key: str,
        inplace_tensor: torch.Tensor | DTensor | None = None,
        tensor_slice_spec: TensorSlice | None = None,
    ):
<<<<<<< HEAD
        logger.debug(f"Fetching {key}")
        import time
=======
        latency_tracker = LatencyTracker(f"get:{key}")
>>>>>>> 0f0e7d45

        start = time.perf_counter()
        stored_object_type = await self._get_stored_object_type(key)

        self._verify_get_args(inplace_tensor, tensor_slice_spec, stored_object_type)

        if stored_object_type is ObjectType.OBJECT:
            return await self._get_object(key)

        if stored_object_type is ObjectType.TENSOR:
            full_tensor = await self._get_tensor(key)
        else:
            # What we stored is a DTensor. Assume we also want to get a TensorSlice for distributed tensor here.
            # TODO: may need consolidation.
            request = Request.from_any(inplace_tensor)
            full_tensor = await self._get_distributed_whole_tensor(
                key, request.tensor_slice
            )

        if isinstance(inplace_tensor, DTensor):
            request = Request.from_any(inplace_tensor)
            fetched_tensor = get_local_tensor(
                full_tensor,
                request.tensor_slice.local_shape,
                request.tensor_slice.offsets,
            )
        elif tensor_slice_spec is not None:
            # User asked for a specific slice of a tensor
            fetched_tensor = get_local_tensor(
                full_tensor,
                tensor_slice_spec.local_shape,
                tensor_slice_spec.offsets,
            )
        else:
            # User aasked for the whole tensor
            fetched_tensor = full_tensor
        fetch_finish_time = time.perf_counter()
        print_cyan(f"duration before copy:{fetch_finish_time - start}")

        # Pipe does not have support for inplace copies of fetched tensors yet,
        # so we just copy
        if inplace_tensor is not None:
            if hasattr(inplace_tensor, "_local_tensor"):
                # DTensor case - copy to the local tensor to avoid type mismatch
                inplace_tensor._local_tensor.copy_(fetched_tensor)
            else:
                # Regular tensor case
                inplace_tensor.copy_(fetched_tensor)

            return inplace_tensor

        latency_tracker.track_e2e()
        return fetched_tensor

    async def keys(self, prefix: str | None = None) -> list[str]:
        """
        Get all keys that match the given prefix.

        This method retrieves all keys from the storage that start with the specified prefix.

        Args:
            prefix (str): The prefix to match against stored keys.

        Returns:
            List[str]: A list of keys that match the given prefix.
        """
        # Keys are synced across all storage volumes, so we just call one.
        return await self._controller.keys.call_one(prefix)

    async def exists(self, key: str) -> bool:
        """Check if a key exists in the distributed store.

        This is an efficient operation that only checks metadata at the controller level
        without retrieving the actual data.

        Args:
            key (str): The key to check for existence.

        Returns:
            bool: True if the key exists, False otherwise.
        """
        logger.debug(f"Checking existence of {key}")
        try:
            # Use the controller to check if key exists
            # This is efficient as it only checks metadata
            await self._controller.locate_volumes.call_one(key)
            return True
        except Exception as e:
            # Controller raises KeyError if key doesn't exist, but it comes wrapped
            # in an ActorError from the Monarch framework
            if "KeyError" in str(e) or "Unable to locate" in str(e):
                return False
            # Re-raise if it's a different kind of error
            raise e

    def _verify_get_args(
        self,
        inplace_tensor: torch.Tensor | DTensor | None,
        tensor_slice_spec: TensorSlice | None,
        stored_object_type: ObjectType | None,
    ):
        """
        Verify that the provided arguments are valid for the get() method.
        """
        # Error if request a Tensor or DTensor but the stored_object_type is OBJECT
        if stored_object_type == ObjectType.OBJECT and (
            inplace_tensor is not None or tensor_slice_spec is not None
        ):
            raise ValueError(
                "inplace_tensor or tensor_slice_spec is specified but the value stored is an object"
            )

        # inplace_tensor can only be None, Tensor, or DTensor
        if inplace_tensor is not None and not isinstance(
            inplace_tensor, (torch.Tensor, DTensor)
        ):
            raise ValueError(
                f"Invalid type for inplace_tensor: {type(inplace_tensor)}. Must be None, torch.Tensor, or DTensor."
            )

        if isinstance(inplace_tensor, torch.Tensor):
            if (
                tensor_slice_spec
                and tensor_slice_spec.local_shape != inplace_tensor.shape
            ):
                raise ValueError(
                    f"Requested tensor slice shape {tensor_slice_spec.local_shape} does not match in-place tensor shape {inplace_tensor.shape}"
                )

        if isinstance(inplace_tensor, DTensor):
            if tensor_slice_spec:
                raise ValueError(
                    "Cannot specify a tensor slice when fetching a DTensor"
                )

    async def _get_stored_object_type(self, key: str) -> ObjectType | None:
        """Peek into storage info for the given key and return the stored object type."""
        volume_map = await self._controller.locate_volumes.call_one(key)
        for storage_info in volume_map.values():
            return storage_info.object_type
        raise ValueError(f"Unable to get stored object type for key `{key}`")

    async def _get_object(self, key: str):
        volume_map = await self._controller.locate_volumes.call_one(key)
        volume_id, _ = volume_map.popitem()
        storage_volume = self.strategy.get_storage_volume(volume_id)
        pipe = Pipe(storage_volume)
        request = Request.from_any(None)
        return await pipe.get_from_storage_volume(key, request)

    async def _get_tensor(self, key: str) -> torch.Tensor:
        """Fetches the tensor which is stored in one volume storage"""
        volume_map = await self._controller.locate_volumes.call_one(key)

        # if the storage is a Tensor instead of DTensor, just fetch and return it.
        for volume_id, _ in volume_map.items():
            storage_volume = self.strategy.get_storage_volume(volume_id)
            pipe = Pipe(storage_volume)
            # TODO: consolidate the logic here - None indicates it is an object request,
            # which is sematically inappropriate here.
            request = Request.from_any(None)
            return await pipe.get_from_storage_volume(key, request)

    async def _get_distributed_whole_tensor(
        self, key: str, dtensor_slice: TensorSlice | None = None
    ) -> torch.Tensor:
        """Fetches slices from all volume storages and stitch together to return the whole tensor"""

        # dtensor_slice = None
        volume_map = await self._controller.locate_volumes.call_one(key)

        # Handle the tensor case
        partial_results = []
        import time

        start_time = time.perf_counter()
        for volume_id, storage_info in volume_map.items():
            storage_volume = self.strategy.get_storage_volume(volume_id)
            pipe = Pipe(storage_volume)

            # fetch from all storage volumes, something like this
            # TODO: fix so we can request all tensor slices from a storage volume
            # at once, this is silly
            for i, tensor_slice in enumerate(storage_info.tensor_slices):
                # Intersect the tensor slice with the DTensor slice to optimize fetching
                if dtensor_slice is not None:
                    # Check if stored tensor_slice overlaps with requested dtensor_slice
                    tensor_slice = self._compute_slice_intersection(
                        tensor_slice, dtensor_slice
                    )

                    if tensor_slice is None:
                        # No overlap, skip fetching this slice
                        continue

                tensor_slice_request = Request.from_tensor_slice(tensor_slice)

                local_tensor = await pipe.get_from_storage_volume(
                    key, tensor_slice_request
                )
                partial_results.append((local_tensor, tensor_slice))

        duration = time.perf_counter() - start_time
        print_blue(
            f"number of partial results:{len(partial_results)}, size of partial results: {partial_results[0][0].shape}, size of volume_map:{len(volume_map)}, duration:{duration}"
        )
        assert partial_results, "No partial results found"

        # build the entire tensor.
        # TODO: again, we should have better control over
        # rebuilding only the portion I need, but this is a good start

        local_tensors = []
        global_offsets = []
        global_shape = None
        device_mesh_shape = None
        for local_tensor, tensor_slice in partial_results:
            local_tensors.append(local_tensor)

            global_offsets.append(tensor_slice.offsets)
            if global_shape is None:
                global_shape = tensor_slice.global_shape
            else:
                assert global_shape == tensor_slice.global_shape

            if device_mesh_shape is None:
                device_mesh_shape = tensor_slice.mesh_shape
            else:
                assert device_mesh_shape == tensor_slice.mesh_shape

        assembled_tensor = assemble_global_tensor(
            local_tensors,
            global_shape,
            global_offsets,
        )

        return assembled_tensor

    def _compute_slice_intersection(
        self, tensor_slice: TensorSlice, dtensor_slice: TensorSlice
    ) -> TensorSlice | None:
        """
        Compute the intersection of two tensor slices.

        Args:
            tensor_slice: The stored tensor slice (what's available)
            dtensor_slice: The requested DTensor slice (what we want)

        Returns:
            TensorSlice representing the intersection, or None if no overlap
        """
        # Ensure both slices have the same global shape
        if tensor_slice.global_shape != dtensor_slice.global_shape:
            return None

        # Compute intersection for each dimension
        new_offsets = []
        new_local_shape = []

        for dim in range(len(tensor_slice.global_shape)):
            # Stored slice boundaries
            stored_start = tensor_slice.offsets[dim]
            stored_end = stored_start + tensor_slice.local_shape[dim]

            # Requested slice boundaries
            requested_start = dtensor_slice.offsets[dim]
            requested_end = requested_start + dtensor_slice.local_shape[dim]

            # Compute intersection
            intersect_start = max(stored_start, requested_start)
            intersect_end = min(stored_end, requested_end)

            # Check if there's actually an intersection
            if intersect_start >= intersect_end:
                return None  # No overlap in this dimension

            new_offsets.append(intersect_start)
            new_local_shape.append(intersect_end - intersect_start)

        # Create intersection slice
        return TensorSlice(
            offsets=tuple(new_offsets),
            coordinates=tensor_slice.coordinates,  # Keep original coordinates
            global_shape=tensor_slice.global_shape,
            local_shape=tuple(new_local_shape),
            mesh_shape=tensor_slice.mesh_shape,  # Keep original mesh shape
        )<|MERGE_RESOLUTION|>--- conflicted
+++ resolved
@@ -4,7 +4,6 @@
 # This source code is licensed under the BSD-style license found in the
 # LICENSE file in the root directory of this source tree.
 
-import time
 from logging import getLogger
 from typing import Any, Union
 
@@ -12,10 +11,8 @@
 from torch.distributed.tensor import DTensor
 
 from torchstore.controller import ObjectType
+from torchstore.logging import LatencyTracker
 from torchstore.transport import Pipe, Request, TensorSlice
-from torchstore.controller import ObjectType
-from torchstore.logging import LatencyTracker
-from torchstore.transport import Pipe, Request
 from torchstore.utils import assemble_global_tensor, get_local_tensor
 
 logger = getLogger(__name__)
@@ -69,7 +66,6 @@
         latency_tracker.track_step("notify_put")
         latency_tracker.track_e2e()
 
-
     @torch.no_grad
     async def get(
         self,
@@ -77,12 +73,10 @@
         inplace_tensor: torch.Tensor | DTensor | None = None,
         tensor_slice_spec: TensorSlice | None = None,
     ):
-<<<<<<< HEAD
         logger.debug(f"Fetching {key}")
         import time
-=======
+
         latency_tracker = LatencyTracker(f"get:{key}")
->>>>>>> 0f0e7d45
 
         start = time.perf_counter()
         stored_object_type = await self._get_stored_object_type(key)
@@ -209,7 +203,8 @@
                 and tensor_slice_spec.local_shape != inplace_tensor.shape
             ):
                 raise ValueError(
-                    f"Requested tensor slice shape {tensor_slice_spec.local_shape} does not match in-place tensor shape {inplace_tensor.shape}"
+                    f"Requested tensor slice shape {tensor_slice_spec.local_shape} "
+                    f"does not match in-place tensor shape {inplace_tensor.shape}"
                 )
 
         if isinstance(inplace_tensor, DTensor):
@@ -287,7 +282,9 @@
 
         duration = time.perf_counter() - start_time
         print_blue(
-            f"number of partial results:{len(partial_results)}, size of partial results: {partial_results[0][0].shape}, size of volume_map:{len(volume_map)}, duration:{duration}"
+            f"number of partial results:{len(partial_results)}, "
+            f"size of partial results: {partial_results[0][0].shape}, "
+            f"size of volume_map:{len(volume_map)}, duration:{duration}"
         )
         assert partial_results, "No partial results found"
 
