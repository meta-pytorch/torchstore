--- conflicted
+++ resolved
@@ -122,7 +122,6 @@
             return inplace_tensor
         return fetched_tensor
 
-<<<<<<< HEAD
     async def keys(self, prefix: str | None = None):
         """
         Get all keys that match the given prefix.
@@ -139,7 +138,7 @@
         """
         # Keys are synced across all storage volumes, so we just call one.
         return await self._controller.keys.call_one(prefix)
-=======
+
     async def exists(self, key: str) -> bool:
         """Check if a key exists in the distributed store.
 
@@ -164,5 +163,4 @@
             if "KeyError" in str(e) or "Unable to locate" in str(e):
                 return False
             # Re-raise if it's a different kind of error
-            raise e
->>>>>>> 35430b4b
+            raise e