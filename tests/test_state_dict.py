# Copyright (c) Meta Platforms, Inc. and affiliates.
# All rights reserved.
#
# This source code is licensed under the BSD-style license found in the
# LICENSE file in the root directory of this source tree.

import copy
import math
import os
import tempfile
import pytest
from logging import getLogger
from typing import Union

import torch
import torch.distributed.checkpoint as dcp
import torch.nn as nn

from monarch.actor import Actor, current_rank, endpoint
from torch.distributed.checkpoint._nested_dict import flatten_state_dict
from torch.distributed.checkpoint.state_dict import (
    get_model_state_dict,
    get_optimizer_state_dict,
)
from torch.distributed.device_mesh import init_device_mesh
from torch.distributed.fsdp import fully_shard
from torch.distributed.tensor import DTensor

import torchstore as ts
from torchstore.utils import spawn_actors
from .utils import main, transport_plus_strategy_params

logger = getLogger(__name__)


MODEL_LINER_LENGTH = 10


class UnitModule(nn.Module):
    def __init__(self, device: torch.device):
        super().__init__()
        self.l1 = nn.Linear(MODEL_LINER_LENGTH, MODEL_LINER_LENGTH, device=device)
        self.seq = nn.Sequential(
            nn.ReLU(),
            nn.Linear(MODEL_LINER_LENGTH, MODEL_LINER_LENGTH, device=device),
            nn.ReLU(),
        )
        self.l2 = nn.Linear(MODEL_LINER_LENGTH, MODEL_LINER_LENGTH, device=device)

    def forward(self, x):
        return self.l2(self.seq(self.l1(x)))


class CompositeParamModel(nn.Module):
    """
    ref:
    https://github.com/pytorch/pytorch/blob/e2c9d8d6414927ce754bbc40b767edf103cf16da/torch/testing/_internal/common_dist_composable.py#L52
    """

    def __init__(self, device: Union[torch.device, str] = "cpu"):
        super().__init__()
        if isinstance(device, str):
            device = torch.device(device)

        self.l = nn.Linear(MODEL_LINER_LENGTH, MODEL_LINER_LENGTH, device=device)
        self.u1 = UnitModule(device)
        self.u2 = UnitModule(device)
        self.p = nn.Parameter(
            torch.randn((MODEL_LINER_LENGTH, MODEL_LINER_LENGTH), device=device)
        )
        # TODO: buffers are failing atm, because they are not DTensors and thus
        # have unique values on each rank. This isn't necessarily a bug,
        # but it makes it a little harder to compare against a DCP checkpoint directly
        # self.register_buffer(
        #     "buffer", torch.randn((MODEL_LINER_LENGTH, MODEL_LINER_LENGTH), device=device), persistent=True
        # )

    def forward(self, x):
        a = self.u2(self.u1(self.l(x)))
        b = self.p
        return torch.mm(a, b)


class DCPParityTest(Actor):
    """Since DCP is known to have resharding support, this test uses DCP as a proxy to confirm
    correctness of torchstore resharding.
    """

    torchstore_checkpoint_fn: str = "torchstore_checkpoint.pt"

    def __init__(self, mesh_shape, dcp_checkpoint_fn, file_store_name):
        self.mesh_shape = mesh_shape
        self.world_size = math.prod(mesh_shape)
        self.dcp_checkpoint_fn = dcp_checkpoint_fn
        self.file_store_name = file_store_name
        self.rank = current_rank().rank
        # needed for LocalRankStrategy
        os.environ["LOCAL_RANK"] = str(self.rank)

    def rlog(self, msg):
        logger.info(f"rank: {self.rank} {msg}")

    def build_model_optimizer(self):
        mesh_dim_names = ["dp", "tp"] if len(self.mesh_shape) == 2 else None
        device_mesh = init_device_mesh(
            "cpu", self.mesh_shape, mesh_dim_names=mesh_dim_names
        )

        model = CompositeParamModel()
        model = fully_shard(model, mesh=device_mesh)
        optimizer = torch.optim.AdamW(model.parameters(), lr=1e-4)
        return model, optimizer

    def initialize_distributed(self):
        self.rlog(f"Initialize process group using {self.file_store_name=} ")
        torch.distributed.init_process_group(
            backend="gloo",
            rank=self.rank,
            world_size=self.world_size,
            init_method=f"file://{self.file_store_name}",
        )

        # this barrier is more to make sure torch.distibuted is working
        self.rlog("barrrer")
        torch.distributed.barrier()

    @endpoint
    async def do_put(self):
        self.initialize_distributed()

        torch.manual_seed(0)

        model, optimizer = self.build_model_optimizer()
        for _ in range(5):
            optimizer.zero_grad()
            loss = model(torch.randn(8, MODEL_LINER_LENGTH)).sum()
            loss.backward()
            optimizer.step()

        state_dict = {
            "model": get_model_state_dict(model),
            "optimizer": get_optimizer_state_dict(model, optimizer),
        }

        dcp.save(state_dict, checkpoint_id=self.dcp_checkpoint_fn)
        await ts.put_state_dict(state_dict, "v0")

    @endpoint
    async def do_get(self):
        self.initialize_distributed()

        model, optimizer = self.build_model_optimizer()
        state_dict = {
            "model": get_model_state_dict(model),
            "optimizer": get_optimizer_state_dict(model, optimizer),
        }
        dcp_state_dict = copy.deepcopy(state_dict)
        dcp.load(dcp_state_dict, checkpoint_id=self.dcp_checkpoint_fn)

        torchstore_state_dict = copy.deepcopy(state_dict)
        await ts.get_state_dict("v0", torchstore_state_dict)

        return dcp_state_dict, torchstore_state_dict


<<<<<<< HEAD
@pytest.mark.parametrize(*transport_plus_strategy_params())
@pytest.mark.asyncio
async def test_state_dict(strategy_params, use_rdma):
    os.environ["TORCHSTORE_RDMA_ENABLED"] = "1" if use_rdma else "0"

    class Trainer(Actor):
        # Monarch RDMA does not work outside of an actor, so we need
        # to wrapp this test first
        #TODO: assert this within rdma buffer
        def __init__(self) -> None:
            self.rank = current_rank().rank
            # needed for LocalRankStrategy
            os.environ["LOCAL_RANK"] = str(self.rank)

        @endpoint
        async def do_test(self):
            model = CompositeParamModel()
            optimizer = torch.optim.SGD(model.parameters(), lr=1e-4)

            for _ in range(5):
                optimizer.zero_grad()
                loss = model(torch.randn(8, MODEL_LINER_LENGTH)).sum()
                loss.backward()
                optimizer.step()

            state_dict = {
                "model": model.state_dict(),
                "optimizer": optimizer.state_dict(),
            }
            await ts.put_state_dict(state_dict, "v0")

            fetched_state_dict = await ts.get_state_dict("v0")
            return state_dict, fetched_state_dict

    _, strategy = strategy_params
    await ts.initialize(
        num_storage_volumes=1,
        strategy=strategy
    )
    trainer = await spawn_actors(1, Trainer, "trainer")
    try:
        state_dict, fetched_state_dict = await trainer.do_test.call_one()
    finally:
        await ts.shutdown()
    _assert_equal_state_dict(state_dict, fetched_state_dict)
    
@pytest.mark.parametrize(*transport_plus_strategy_params())
@pytest.mark.asyncio
async def test_dcp_sharding_parity(strategy_params, use_rdma):
    os.environ["TORCHSTORE_RDMA_ENABLED"] = "1" if use_rdma else "0"

    for save_mesh_shape, get_mesh_shape in [
        ((2,), (4,)),
        ((4,), (2,)),
        ((2, 2), (4,)),
        ((2,), (2, 4)),
        ((4, 2), (2, 4)),
    ]:
        save_world_size = math.prod(save_mesh_shape)
        get_world_size = math.prod(get_mesh_shape)
        logger.info(
            f"Testing -- save_mesh_shape: {save_mesh_shape} get_mesh_shape: {get_mesh_shape}"
        )

        _, strategy = strategy_params
        await ts.initialize(
            num_storage_volumes=save_world_size if strategy is not None else 1,
            strategy=strategy
        )
        try:
=======
class TestStateDict(unittest.IsolatedAsyncioTestCase):
    async def test_state_dict(self):
        class Trainer(Actor):
            # Monarch RDMA does not work outside of an actor, so we need
            # to wrapp this test first
            # TODO: assert this within rdma buffer
            @endpoint
            async def do_test(self, store):
                model = CompositeParamModel()
                optimizer = torch.optim.SGD(model.parameters(), lr=1e-4)

                for _ in range(5):
                    optimizer.zero_grad()
                    loss = model(torch.randn(8, MODEL_LINER_LENGTH)).sum()
                    loss.backward()
                    optimizer.step()

                state_dict = {
                    "model": model.state_dict(),
                    "optimizer": optimizer.state_dict(),
                }
                await push_state_dict(store, state_dict, "v0")

                fetched_state_dict = await get_state_dict(store, "v0")
                return state_dict, fetched_state_dict

        trainer = await spawn_actors(1, Trainer, "trainer")
        store = await MultiProcessStore.create_store()
        state_dict, fetched_state_dict = await trainer.do_test.call_one(store)
        self._assert_equal_state_dict(state_dict, fetched_state_dict)

    async def test_dcp_sharding_parity(self):
        for save_mesh_shape, get_mesh_shape in [
            ((2,), (4,)),
            ((4,), (2,)),
            ((2, 2), (4,)),
            ((2,), (2, 4)),
            ((4, 2), (2, 4)),
        ]:
            save_world_size = math.prod(save_mesh_shape)
            get_world_size = math.prod(get_mesh_shape)

            store = await MultiProcessStore.create_store()
>>>>>>> 0a0f2eb5
            with tempfile.TemporaryDirectory() as tmpdir:
                dcp_checkpoint_fn = os.path.join(tmpdir, "dcp_checkpoint.pt")

                save_world = await spawn_actors(
                    save_world_size,
                    DCPParityTest,
                    "save_world",
                    mesh_shape=save_mesh_shape,
                    dcp_checkpoint_fn=dcp_checkpoint_fn,
                    file_store_name=os.path.join(tmpdir, "save_world"),
                )
                await save_world.do_put.call()

                get_world = await spawn_actors(
                    get_world_size,
                    DCPParityTest,
                    "get_world",
                    mesh_shape=get_mesh_shape,
                    dcp_checkpoint_fn=dcp_checkpoint_fn,
                    file_store_name=os.path.join(tmpdir, "get_world"),
                )
                value_mesh = await get_world.do_get.call()
                for coord, val in value_mesh:
                    try:
                        dcp_state_dict, torchstore_state_dict = val
                        _assert_equal_state_dict(
                            dcp_state_dict, torchstore_state_dict
                        )
                    except Exception as e:
                        raise AssertionError(
                            f"Assertion failed on rank {coord.rank} ({save_mesh_shape=} {get_mesh_shape=}): {e}"
                        ) from e
<<<<<<< HEAD
        finally:            
            await save_world._proc_mesh.stop()
            await get_world._proc_mesh.stop()
            await ts.shutdown()

def _assert_equal_state_dict(state_dict1, state_dict2):
    flattened_state_dict_1, _ = flatten_state_dict(state_dict1)
    flattened_state_dict_2, _ = flatten_state_dict(state_dict2)

    assert len(flattened_state_dict_1) == len(flattened_state_dict_2), (
         f"{flattened_state_dict_1.keys()=}\n{flattened_state_dict_2.keys()=}"
    )
    for key in flattened_state_dict_1:

        assert key in flattened_state_dict_2
        if isinstance(flattened_state_dict_1[key], torch.Tensor):
            t1, t2 = flattened_state_dict_1[key], flattened_state_dict_2[key]
            if isinstance(t1, DTensor):
                t1 = t1._local_tensor
            if isinstance(t2, DTensor):
                t2 = t2._local_tensor

            assert torch.equal(t1, t2), (
                f"{key=} {flattened_state_dict_1[key]=} {t1.shape=} {flattened_state_dict_2[key]=} {t2.shape=}",
            )
        else:
            assert flattened_state_dict_1[key] == flattened_state_dict_2[key], (
                f"{key=} {flattened_state_dict_1[key]=} {flattened_state_dict_2[key]=}"
            )
=======

    def _assert_equal_state_dict(self, state_dict1, state_dict2):
        flattened_state_dict_1, _ = flatten_state_dict(state_dict1)
        flattened_state_dict_2, _ = flatten_state_dict(state_dict2)

        self.assertEqual(
            len(flattened_state_dict_1),
            len(flattened_state_dict_2),
            msg=f"{flattened_state_dict_1.keys()=}\n{flattened_state_dict_2.keys()=} ",
        )
        for key in flattened_state_dict_1:
            self.assertTrue(key in flattened_state_dict_2)
            if isinstance(flattened_state_dict_1[key], torch.Tensor):
                t1, t2 = flattened_state_dict_1[key], flattened_state_dict_2[key]
                if isinstance(t1, DTensor):
                    t1 = t1._local_tensor
                if isinstance(t2, DTensor):
                    t2 = t2._local_tensor

                self.assertTrue(
                    torch.equal(t1, t2),
                    f"{key=} {flattened_state_dict_1[key]=} {t1.shape=} {flattened_state_dict_2[key]=} {t2.shape=}",
                )
            else:
                self.assertEqual(
                    flattened_state_dict_1[key],
                    flattened_state_dict_2[key],
                    f"{key=} {flattened_state_dict_1[key]=} {flattened_state_dict_2[key]=}",
                )

>>>>>>> 0a0f2eb5

if __name__ == "__main__":
    main(__file__) <|MERGE_RESOLUTION|>--- conflicted
+++ resolved
@@ -163,7 +163,6 @@
         return dcp_state_dict, torchstore_state_dict
 
 
-<<<<<<< HEAD
 @pytest.mark.parametrize(*transport_plus_strategy_params())
 @pytest.mark.asyncio
 async def test_state_dict(strategy_params, use_rdma):
@@ -234,51 +233,6 @@
             strategy=strategy
         )
         try:
-=======
-class TestStateDict(unittest.IsolatedAsyncioTestCase):
-    async def test_state_dict(self):
-        class Trainer(Actor):
-            # Monarch RDMA does not work outside of an actor, so we need
-            # to wrapp this test first
-            # TODO: assert this within rdma buffer
-            @endpoint
-            async def do_test(self, store):
-                model = CompositeParamModel()
-                optimizer = torch.optim.SGD(model.parameters(), lr=1e-4)
-
-                for _ in range(5):
-                    optimizer.zero_grad()
-                    loss = model(torch.randn(8, MODEL_LINER_LENGTH)).sum()
-                    loss.backward()
-                    optimizer.step()
-
-                state_dict = {
-                    "model": model.state_dict(),
-                    "optimizer": optimizer.state_dict(),
-                }
-                await push_state_dict(store, state_dict, "v0")
-
-                fetched_state_dict = await get_state_dict(store, "v0")
-                return state_dict, fetched_state_dict
-
-        trainer = await spawn_actors(1, Trainer, "trainer")
-        store = await MultiProcessStore.create_store()
-        state_dict, fetched_state_dict = await trainer.do_test.call_one(store)
-        self._assert_equal_state_dict(state_dict, fetched_state_dict)
-
-    async def test_dcp_sharding_parity(self):
-        for save_mesh_shape, get_mesh_shape in [
-            ((2,), (4,)),
-            ((4,), (2,)),
-            ((2, 2), (4,)),
-            ((2,), (2, 4)),
-            ((4, 2), (2, 4)),
-        ]:
-            save_world_size = math.prod(save_mesh_shape)
-            get_world_size = math.prod(get_mesh_shape)
-
-            store = await MultiProcessStore.create_store()
->>>>>>> 0a0f2eb5
             with tempfile.TemporaryDirectory() as tmpdir:
                 dcp_checkpoint_fn = os.path.join(tmpdir, "dcp_checkpoint.pt")
 
@@ -311,7 +265,6 @@
                         raise AssertionError(
                             f"Assertion failed on rank {coord.rank} ({save_mesh_shape=} {get_mesh_shape=}): {e}"
                         ) from e
-<<<<<<< HEAD
         finally:            
             await save_world._proc_mesh.stop()
             await get_world._proc_mesh.stop()
@@ -341,38 +294,6 @@
             assert flattened_state_dict_1[key] == flattened_state_dict_2[key], (
                 f"{key=} {flattened_state_dict_1[key]=} {flattened_state_dict_2[key]=}"
             )
-=======
-
-    def _assert_equal_state_dict(self, state_dict1, state_dict2):
-        flattened_state_dict_1, _ = flatten_state_dict(state_dict1)
-        flattened_state_dict_2, _ = flatten_state_dict(state_dict2)
-
-        self.assertEqual(
-            len(flattened_state_dict_1),
-            len(flattened_state_dict_2),
-            msg=f"{flattened_state_dict_1.keys()=}\n{flattened_state_dict_2.keys()=} ",
-        )
-        for key in flattened_state_dict_1:
-            self.assertTrue(key in flattened_state_dict_2)
-            if isinstance(flattened_state_dict_1[key], torch.Tensor):
-                t1, t2 = flattened_state_dict_1[key], flattened_state_dict_2[key]
-                if isinstance(t1, DTensor):
-                    t1 = t1._local_tensor
-                if isinstance(t2, DTensor):
-                    t2 = t2._local_tensor
-
-                self.assertTrue(
-                    torch.equal(t1, t2),
-                    f"{key=} {flattened_state_dict_1[key]=} {t1.shape=} {flattened_state_dict_2[key]=} {t2.shape=}",
-                )
-            else:
-                self.assertEqual(
-                    flattened_state_dict_1[key],
-                    flattened_state_dict_2[key],
-                    f"{key=} {flattened_state_dict_1[key]=} {flattened_state_dict_2[key]=}",
-                )
-
->>>>>>> 0a0f2eb5
 
 if __name__ == "__main__":
     main(__file__) 