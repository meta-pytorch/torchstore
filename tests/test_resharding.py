# Copyright (c) Meta Platforms, Inc. and affiliates.
# All rights reserved.
#
# This source code is licensed under the BSD-style license found in the
# LICENSE file in the root directory of this source tree.

import math
import os
import tempfile
<<<<<<< HEAD
from typing import Tuple, List, Union
import pytest
=======
import unittest
>>>>>>> 0a0f2eb5
from logging import getLogger

import torch

from monarch.actor import Actor, current_rank, endpoint
from torch.distributed._tensor import distribute_tensor, Replicate, Shard
from torch.distributed.device_mesh import init_device_mesh
from torch.distributed.tensor._utils import _compute_local_shape_and_global_offset

import torchstore as ts
from torchstore.utils import get_local_tensor, spawn_actors
from .utils import main, transport_plus_strategy_params

logger = getLogger(__name__)


class DTensorActor(Actor):
    """Test class used to verify correctness of resharding across different shardings.
    Currently only supports a single tensor
    """

    shared_key = "test_key"

    def __init__(
        self,
        mesh_shape,
        original_tensor,
        placements,
        file_store_name,
        visible_devices="0,1,2,3,4,5,6,7",
    ):        
        self.rank = current_rank().rank
        self.mesh_shape = mesh_shape
        self.world_size = math.prod(mesh_shape)
        self.original_tensor = original_tensor
        self.placements = placements
        self.file_store_name = file_store_name
<<<<<<< HEAD
        
        #torchstore will fail without this (see LocalRankStrategy)
        os.environ["LOCAL_RANK"] = str(self.rank)
=======
>>>>>>> 0a0f2eb5

        # this is only necessary for nccl, but we're not using it in this test.
        os.environ["CUDA_VISIBLE_DEVICES"] = visible_devices

    def rlog(self, msg):
        # TODO: set to 'info' once this is fixed in monarch (which currently is hiding logs :/)
        logger.info(f"rank: {self.rank} {msg}")

    def initialize_distributed(self):
        self.rlog(f"Initialize process group using {self.file_store_name=} ")
        torch.distributed.init_process_group(
            backend="gloo",
            rank=self.rank,
            world_size=self.world_size,
            init_method=f"file://{self.file_store_name}",
        )

        # this barrier is more to make sure torch.distibuted is working
        self.rlog("barrrer")
        torch.distributed.barrier()

    @endpoint
    async def do_put(self):
        self.initialize_distributed()

        self.rlog("Create device mesh")
        device_mesh = init_device_mesh("cpu", self.mesh_shape)

        self.rlog("distributing dtensor")
        tensor = self.original_tensor.to("cpu")
        dtensor = distribute_tensor(tensor, device_mesh, placements=self.placements)

        self.rlog(f"calling put with {dtensor=}")
        await ts.put(self.shared_key, dtensor)

    @endpoint
    async def do_get(self):
        self.initialize_distributed()

        self.rlog("Create device mesh")
        # TODO: nccl is giving me a weird error on process group split for 2d mesh
        device_mesh = init_device_mesh("cpu", self.mesh_shape)

        self.rlog("distributing dtensor")
        tensor = self.original_tensor.to("cpu")
        dtensor = distribute_tensor(tensor, device_mesh, placements=self.placements)

        self.rlog(f"calling get with {dtensor=}")
        fetched_tensor = await ts.get(self.shared_key, dtensor)
        self.rlog(f"after fetch: {dtensor=}")
        assert torch.equal(dtensor, fetched_tensor)

        return fetched_tensor, device_mesh.get_coordinate()

    @endpoint
    async def destroy_process_group(self):
        torch.distributed.destroy_process_group()


@pytest.mark.parametrize(*transport_plus_strategy_params())
@pytest.mark.asyncio
async def test_1d_resharding(strategy_params, use_rdma):
    _, strategy = strategy_params

    for put_mesh_shape, get_mesh_shape in [
        ((4,), (2,)),  # shrink
        ((2,), (4,)),  # grow
    ]:
        for put_sharding_dim, get_sharding_dim in [
            (0, 0),
            (0, 1),
            (1, 0),
            (1, 1),
        ]:
            # TODO: test Replicate as well, which is likely not working
            await _test_resharding(
                put_mesh_shape=put_mesh_shape,
                put_placements=[Shard(put_sharding_dim)],
                get_mesh_shape=get_mesh_shape,
                get_placements=[Shard(get_sharding_dim)],
                strategy=strategy,
                use_rdma=use_rdma,
            )

@pytest.mark.parametrize(*transport_plus_strategy_params())
@pytest.mark.asyncio
async def test_2d_to_2d_resharding(strategy_params, use_rdma):
    _, strategy = strategy_params

    put_mesh_shape = get_mesh_shape = (2, 2)
    for put_sharding_dims, get_sharding_dims in [
        ((1, 1), (0, 1)),
        ((1, 0), (1, 0)),
        ((0, 0), (0, 1)),
        ((1, 1), (0, 0)),
    ]:
        await _test_resharding(
            put_mesh_shape=put_mesh_shape,
            put_placements=[Shard(dim) for dim in put_sharding_dims],
            get_mesh_shape=get_mesh_shape,
            get_placements=[Shard(dim) for dim in get_sharding_dims],
            strategy=strategy,
            use_rdma=use_rdma,
        )

@pytest.mark.parametrize(*transport_plus_strategy_params())
@pytest.mark.asyncio
async def test_1d_to_2d_resharding(strategy_params, use_rdma):
    _, strategy = strategy_params

    put_mesh_shape = (4,)
    get_mesh_shape = (2, 2)
    for put_sharding_dims, get_sharding_dims in [
        ((0,), (0, 1)),
        ((1,), (1, 0)),
        ((0,), (0, 0)),
        ((1,), (1, 1)),
    ]:
        await _test_resharding(
            put_mesh_shape=put_mesh_shape,
            put_placements=[Shard(dim) for dim in put_sharding_dims],
            get_mesh_shape=get_mesh_shape,
            get_placements=[Shard(dim) for dim in get_sharding_dims],
            strategy=strategy,
            use_rdma=use_rdma,
        )

<<<<<<< HEAD
@pytest.mark.parametrize(*transport_plus_strategy_params())
@pytest.mark.asyncio
async def test_2d_to_1d_resharding(strategy_params, use_rdma):
    _, strategy = strategy_params

    put_mesh_shape = (2, 2)
    get_mesh_shape = (4,)
    for put_sharding_dims, get_sharding_dims in [
        ((0, 0), (0,)),
        ((1, 0), (1,)),
        ((0, 1), (0,)),
        ((1, 1), (1,)),
    ]:
        await _test_resharding(
            put_mesh_shape=put_mesh_shape,
            put_placements=[Shard(dim) for dim in put_sharding_dims],
            get_mesh_shape=get_mesh_shape,
            get_placements=[Shard(dim) for dim in get_sharding_dims],
            strategy=strategy,
            use_rdma=use_rdma,
=======
    async def _test_resharding(
        self, put_mesh_shape, put_placements, get_mesh_shape, get_placements
    ):
        """Given a "put" mesh shape and a "get" mesh shape.
        1. Create separate worlds for each mesh shape, running on different devices /PGs.
        2. Each rank in 'put' world will create a DTensor, and call self.store.put(key="test_key", value=dtensor)
        3. Each rank in 'get' world will create a DTensor (with a different sharding, and seeded with torch.zero),
            and call self.store.get(key="test_key", value=dtensor)
        4. The result of the above operation should be the original DTensor, but resharded between putter/getter worlds

        Example:
        #Our "put" world starts with something like this:
        original_tensor = [0,1,2,3], world_size=4
        dtensor = distribute_tensor(original_tensor)
        # Rank0: dtensor._local_tensor == [0], Rank1: dtensor._local_tensor == [1], Rank2: dtensor._local_tensor == [2], ...
        self.store.put("shared_key", dtensor)

        #Our "put" world starts with something like this:
        original_Tensor = [0, 0, 0, 0], world_size=2
        dtensor = distribute_tensor(original_tensor)
        # Rank0: dtensor._local_tensor == [0,0], Rank1: dtensor._local_tensor == [0,0]
        self.store.get("shared_key", dtensor)

        # Rank0: dtensor._local_tensor == [0,1], Rank1: dtensor._local_tensor == [2,3]
        """
        put_world_size = math.prod(put_mesh_shape)
        get_world_size = math.prod(get_mesh_shape)
        assert (
            put_world_size + get_world_size <= 8
        ), f"{put_world_size} + {get_world_size} > 8!"
        assert len(put_mesh_shape) == len(
            put_placements
        ), f"{put_mesh_shape=}, {put_placements=}"
        assert len(get_mesh_shape) == len(
            get_placements
        ), f"{get_mesh_shape=}, {get_placements=}"

        logger.warn(
            f"Testing {put_mesh_shape=} {put_placements=} {get_mesh_shape=} {get_placements=}"
>>>>>>> 0a0f2eb5
        )

@pytest.mark.parametrize(*transport_plus_strategy_params())
@pytest.mark.asyncio
async def test_data_parallel(strategy_params, use_rdma):
    _, strategy = strategy_params

    # # 1d
    put_mesh_shape = (2,)
    get_mesh_shape = (4,)
    placements = [Replicate()]
    await _test_resharding(
        put_mesh_shape=put_mesh_shape,
        put_placements=placements,
        get_mesh_shape=get_mesh_shape,
        get_placements=placements,
        strategy=strategy,
        use_rdma=use_rdma,
    )

    # 2d -> 1d
    put_mesh_shape = (2, 2)
    get_mesh_shape = (4,)
    await _test_resharding(
        put_mesh_shape=put_mesh_shape,
        put_placements=[
            Replicate(),
            Shard(0),
        ],  # maps to default for fsdp's fully_shard
        get_mesh_shape=get_mesh_shape,
        get_placements=[Shard(1)],
        strategy=strategy,
        use_rdma=use_rdma,
    )

async def _test_resharding(
    put_mesh_shape: Tuple[int],
    put_placements: List[Union[Replicate, Shard]],
    get_mesh_shape: Tuple[int],
    get_placements: List[Union[Replicate, Shard]],
    strategy: ts.TorchStoreStrategy,
    use_rdma: bool
):
    """Given a "put" mesh shape and a "get" mesh shape.
    1. Create separate worlds for each mesh shape, running on different devices /PGs.
    2. Each rank in 'put' world will create a DTensor, and call self.store.put(key="test_key", value=dtensor)
    3. Each rank in 'get' world will create a DTensor (with a different sharding, and seeded with torch.zero), and call self.store.get(key="test_key", value=dtensor)
    4. The result of the above operation should be the original DTensor, but resharded between putter/getter worlds

    Example:
    #Our "put" world starts with something like this:
    original_tensor = [0,1,2,3], world_size=4
    dtensor = distribute_tensor(original_tensor)
    # Rank0: dtensor._local_tensor == [0], Rank1: dtensor._local_tensor == [1], Rank2: dtensor._local_tensor == [2], ...
    self.store.put("shared_key", dtensor)

    #Our "put" world starts with something like this:
    original_Tensor = [0, 0, 0, 0], world_size=2
    dtensor = distribute_tensor(original_tensor)
    # Rank0: dtensor._local_tensor == [0,0], Rank1: dtensor._local_tensor == [0,0]
    self.store.get("shared_key", dtensor)

    # Rank0: dtensor._local_tensor == [0,1], Rank1: dtensor._local_tensor == [2,3]
    """
    os.environ["TORCHSTORE_RDMA_ENABLED"] = "1" if use_rdma else "0"

    put_world_size = math.prod(put_mesh_shape)
    get_world_size = math.prod(get_mesh_shape)
    assert (
        put_world_size + get_world_size <= 8
    ), f"{put_world_size} + {get_world_size} > 8!"
    assert len(put_mesh_shape) == len(
        put_placements
    ), f"{put_mesh_shape=}, {put_placements=}"
    assert len(get_mesh_shape) == len(
        get_placements
    ), f"{get_mesh_shape=}, {get_placements=}"

    logger.warn(
        f"Testing {put_mesh_shape=} {put_placements=} {get_mesh_shape=} {get_placements=}"
    )

    original_tensor = torch.arange(8**2).reshape(
        8, 8
    )  # 8x8 square, with ([[0...7],[8...15],[...]])
    await ts.initialize(
        num_storage_volumes=put_world_size if strategy is not None else 1,
        strategy=strategy
    )
    with tempfile.TemporaryDirectory() as filesystem_store_dir:
        # each actor mesh represents a group of processes.
        # e.g., two different islands running spmd
        put_visible_devices = ",".join(
            str(d) for d in range(put_world_size)
        )  # e.g. put_world_size=4, put_visible_devices="0,1,2,3"
        put_mesh = await spawn_actors(
            put_world_size,
            DTensorActor,
            "put_mesh",
            original_tensor=original_tensor,
            placements=put_placements,
            mesh_shape=put_mesh_shape,
            file_store_name=os.path.join(filesystem_store_dir, "put_test"),
            visible_devices=put_visible_devices,
        )
        # This call places the local tensor from each rank into TorchStore
        await put_mesh.do_put.call()

        get_visible_devices = ",".join(
            str(d) for d in range(put_world_size, put_world_size + get_world_size)
        )  # e.g. put_world_size=4, get_world_size=2, get_visible_devices="4,5"
        get_mesh = await spawn_actors(
            get_world_size,
            DTensorActor,
            "get_mesh",
            original_tensor=torch.zeros(
                8, 8, dtype=original_tensor.dtype
            ),  # these values get replaced with values from original_tensor after fetching
            placements=get_placements,
            mesh_shape=get_mesh_shape,
            file_store_name=os.path.join(filesystem_store_dir, "get_test"),
            visible_devices=get_visible_devices,
        )
        # This call fetches the tensor from TorchStore into the local DTensor shards
        value_mesh = await get_mesh.do_get.call()

        # assert the correct value is found here
        for _, val in value_mesh:
            sharded_tensor, coord = val
            _assert_correct_sharded_tensor(
                original_tensor, sharded_tensor, get_placements, coord
            )

        # teardown distributed or the next test will complain
        await put_mesh.destroy_process_group.call()
        await put_mesh._proc_mesh.stop()
        await get_mesh.destroy_process_group.call()
        await get_mesh._proc_mesh.stop()
        await ts.shutdown()

def _assert_correct_sharded_tensor(
    full_tensor, sharded_tensor, get_placements, coordinate
):
    local_shape, global_offsets = _compute_local_shape_and_global_offset(
        sharded_tensor.shape,
        mesh_shape=sharded_tensor.device_mesh.shape,
        my_coordinate=coordinate,
        placements=get_placements,
    )
    expected_local_tensor = get_local_tensor(
        full_tensor, local_shape, global_offsets
    )

    assert torch.equal(
        expected_local_tensor, sharded_tensor._local_tensor.cpu()
    ), f"{expected_local_tensor=} {sharded_tensor._local_tensor.cpu()=}"


if __name__ == "__main__":
    main(__file__) <|MERGE_RESOLUTION|>--- conflicted
+++ resolved
@@ -7,12 +7,8 @@
 import math
 import os
 import tempfile
-<<<<<<< HEAD
 from typing import Tuple, List, Union
 import pytest
-=======
-import unittest
->>>>>>> 0a0f2eb5
 from logging import getLogger
 
 import torch
@@ -50,12 +46,9 @@
         self.original_tensor = original_tensor
         self.placements = placements
         self.file_store_name = file_store_name
-<<<<<<< HEAD
         
         #torchstore will fail without this (see LocalRankStrategy)
         os.environ["LOCAL_RANK"] = str(self.rank)
-=======
->>>>>>> 0a0f2eb5
 
         # this is only necessary for nccl, but we're not using it in this test.
         os.environ["CUDA_VISIBLE_DEVICES"] = visible_devices
@@ -183,7 +176,6 @@
             use_rdma=use_rdma,
         )
 
-<<<<<<< HEAD
 @pytest.mark.parametrize(*transport_plus_strategy_params())
 @pytest.mark.asyncio
 async def test_2d_to_1d_resharding(strategy_params, use_rdma):
@@ -204,47 +196,6 @@
             get_placements=[Shard(dim) for dim in get_sharding_dims],
             strategy=strategy,
             use_rdma=use_rdma,
-=======
-    async def _test_resharding(
-        self, put_mesh_shape, put_placements, get_mesh_shape, get_placements
-    ):
-        """Given a "put" mesh shape and a "get" mesh shape.
-        1. Create separate worlds for each mesh shape, running on different devices /PGs.
-        2. Each rank in 'put' world will create a DTensor, and call self.store.put(key="test_key", value=dtensor)
-        3. Each rank in 'get' world will create a DTensor (with a different sharding, and seeded with torch.zero),
-            and call self.store.get(key="test_key", value=dtensor)
-        4. The result of the above operation should be the original DTensor, but resharded between putter/getter worlds
-
-        Example:
-        #Our "put" world starts with something like this:
-        original_tensor = [0,1,2,3], world_size=4
-        dtensor = distribute_tensor(original_tensor)
-        # Rank0: dtensor._local_tensor == [0], Rank1: dtensor._local_tensor == [1], Rank2: dtensor._local_tensor == [2], ...
-        self.store.put("shared_key", dtensor)
-
-        #Our "put" world starts with something like this:
-        original_Tensor = [0, 0, 0, 0], world_size=2
-        dtensor = distribute_tensor(original_tensor)
-        # Rank0: dtensor._local_tensor == [0,0], Rank1: dtensor._local_tensor == [0,0]
-        self.store.get("shared_key", dtensor)
-
-        # Rank0: dtensor._local_tensor == [0,1], Rank1: dtensor._local_tensor == [2,3]
-        """
-        put_world_size = math.prod(put_mesh_shape)
-        get_world_size = math.prod(get_mesh_shape)
-        assert (
-            put_world_size + get_world_size <= 8
-        ), f"{put_world_size} + {get_world_size} > 8!"
-        assert len(put_mesh_shape) == len(
-            put_placements
-        ), f"{put_mesh_shape=}, {put_placements=}"
-        assert len(get_mesh_shape) == len(
-            get_placements
-        ), f"{get_mesh_shape=}, {get_placements=}"
-
-        logger.warn(
-            f"Testing {put_mesh_shape=} {put_placements=} {get_mesh_shape=} {get_placements=}"
->>>>>>> 0a0f2eb5
         )
 
 @pytest.mark.parametrize(*transport_plus_strategy_params())
