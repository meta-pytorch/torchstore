--- conflicted
+++ resolved
@@ -33,20 +33,8 @@
 )
 
 
-<<<<<<< HEAD
-assert os.environ.get("HF_TOKEN", None) is not None, "HF_TOKEN must be set"
-TEST_MODEL = "Qwen/Qwen3-1.7B"  # ~8GB
-# TEST_MODEL = "meta-llama/Llama-3.1-8B"
-=======
-# Skip all tests in this module if HF_TOKEN is not available
-pytestmark = pytest.mark.skipif(
-    os.environ.get("HF_TOKEN", None) is None,
-    reason="HF_TOKEN not available - skipping Transformers model tests",
-)
-
 TEST_MODEL = "Qwen/Qwen3-1.7B"  # ~4GB
 # TEST_MODEL = "meta-llama/Llama-3.1-8B" # ~ 16GB
->>>>>>> 35430b4b
 
 
 class ModelTest(Actor):
